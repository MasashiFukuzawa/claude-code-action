import { describe, test, expect } from "bun:test";
import { TaskAnalyzer } from "../src/orchestrator/task-analyzer";

describe("TaskAnalyzer", () => {
  test("should instantiate", () => {
    const analyzer = new TaskAnalyzer();
    expect(analyzer).toBeInstanceOf(TaskAnalyzer);
  });

  test("should return analysis with scoring logic", () => {
    const analyzer = new TaskAnalyzer();
    const result = analyzer.analyze("test task");

    expect(result.isComplex).toBe(false);
    expect(result.confidence).toBeGreaterThan(0);
    expect(result.reason).toContain("シンプル");
    expect(result.suggestedSubtasks).toEqual([]);
  });

  describe("Language detection (via analyze behavior)", () => {
    test("should handle Japanese text correctly", () => {
      const analyzer = new TaskAnalyzer();

<<<<<<< HEAD
      // Test Japanese text returns Japanese-specific reasons
      const result1 = analyzer.analyze("こんにちは");
      expect(result1.reason).toContain("シンプル");

      const result2 = analyzer.analyze("テストを実装してください");
      expect(result2.reason).toContain("複数の操作");
=======
      // Test with Japanese task - analyze should work correctly with Japanese text
      const result = analyzer.analyze("実装とテストを行ってください");

      expect(result.isComplex).toBe(true);
      expect(result.reason).toContain("複数の操作"); // Japanese reason text
      expect(result.confidence).toBeGreaterThan(0);
>>>>>>> 5a4dc7d9
    });

    test("should handle English text correctly", () => {
      const analyzer = new TaskAnalyzer();

<<<<<<< HEAD
      // English text should still work correctly
      const result = analyzer.analyze("Hello world");
      expect(result.isComplex).toBe(false);
      expect(result.reason).toContain("シンプル");
=======
      // Test with English task - analyze should work correctly with English text
      const result = analyzer.analyze("implement and test the feature");

      expect(result.isComplex).toBe(true);
      expect(result.confidence).toBeGreaterThan(0);
>>>>>>> 5a4dc7d9
    });
  });

  describe("Pattern matching (via analyze behavior)", () => {
    test("should detect complex patterns in Japanese text", () => {
      const analyzer = new TaskAnalyzer();
      const result = analyzer.analyze("実装とテストを行ってください");

<<<<<<< HEAD
      expect(result.isComplex).toBe(true);
      expect(result.reason).toContain("複数の操作");
      expect(result.reason).toContain("実装とテストの両方が必要");
=======
      // Verify complex task detection via high complexity score
      expect(result.isComplex).toBe(true);
      expect(result.confidence).toBeGreaterThan(0.5);
      expect(result.reason).toContain("複数の操作");
>>>>>>> 5a4dc7d9
    });

    test("should detect complex patterns in English text", () => {
      const analyzer = new TaskAnalyzer();
      const result = analyzer.analyze("implement and test the feature");

<<<<<<< HEAD
=======
      // Verify complex task detection via high complexity score
>>>>>>> 5a4dc7d9
      expect(result.isComplex).toBe(true);
      expect(result.confidence).toBeGreaterThan(0.5);
    });

    test("should detect simple tasks correctly", () => {
      const analyzer = new TaskAnalyzer();
      const result = analyzer.analyze("fix bug");

<<<<<<< HEAD
=======
      // Verify simple task detection
>>>>>>> 5a4dc7d9
      expect(result.isComplex).toBe(false);
      expect(result.reason).toContain("シンプル");
    });
  });

  describe("Scoring logic", () => {
    test("should score simple tasks with low complexity", () => {
      const analyzer = new TaskAnalyzer();

<<<<<<< HEAD
      // Test simple task
      const simpleResult = analyzer.analyze("fix typo");
      expect(simpleResult.isComplex).toBe(false);
      expect(simpleResult.confidence).toBeLessThan(0.5);

      // Test complex task with multiple indicators
      const complexResult = analyzer.analyze(
        "設計してアーキテクチャを実装し、条件に応じてテストを作成してください",
      );
      expect(complexResult.isComplex).toBe(true);
      expect(complexResult.confidence).toBe(1.0);

      // Test medium complexity
      const mediumResult = analyzer.analyze("実装と設計を行う");
      expect(mediumResult.isComplex).toBe(true);
      expect(mediumResult.confidence).toBeGreaterThan(0.5);
      expect(mediumResult.confidence).toBeLessThanOrEqual(1.0);
=======
      // Test very simple task
      const result = analyzer.analyze("fix typo");
      expect(result.isComplex).toBe(false);
      expect(result.confidence).toBeGreaterThan(0);
      expect(result.confidence).toBeLessThan(0.5);
    });

    test("should score complex tasks with high complexity", () => {
      const analyzer = new TaskAnalyzer();

      // Test highly complex task with multiple indicators
      const result = analyzer.analyze(
        "設計してから実装し、テストも行い、条件に応じて修正してください",
      );
      expect(result.isComplex).toBe(true);
      expect(result.confidence).toBeGreaterThan(0.7);
    });

    test("should score medium complexity tasks appropriately", () => {
      const analyzer = new TaskAnalyzer();

      // Test medium complexity task
      const result = analyzer.analyze("設計して実装してください");
      expect(result.isComplex).toBe(true);
      expect(result.confidence).toBeGreaterThan(0.5);
>>>>>>> 5a4dc7d9
    });

    test("should return proper analysis for complex task", () => {
      const analyzer = new TaskAnalyzer();
      const result = analyzer.analyze("実装とテストを設計してください");

      expect(result.isComplex).toBe(true);
      expect(result.confidence).toBeGreaterThan(0.5);
      expect(result.reason).toContain("複数の操作");
      expect(result.suggestedSubtasks).toEqual([
        {
          mode: "architect",
          description: "設計とアーキテクチャの決定",
        },
        {
          mode: "code",
          description: "実装",
        },
        {
          mode: "code",
          description: "テストの作成",
        },
      ]);
    });

    test("should return proper analysis for simple task", () => {
      const analyzer = new TaskAnalyzer();
      const result = analyzer.analyze("fix bug");

      expect(result.isComplex).toBe(false);
      expect(result.confidence).toBeGreaterThan(0);
      expect(result.reason).toContain("シンプル");
    });
  });

  describe("Subtask generation", () => {
    test("should generate subtasks for design and implementation", () => {
      const analyzer = new TaskAnalyzer();
      const result = analyzer.analyze("設計してから実装してください");

      expect(result.isComplex).toBe(true);
      expect(result.suggestedSubtasks).toHaveLength(3);
      expect(result.suggestedSubtasks[0]?.mode).toBe("architect");
      expect(result.suggestedSubtasks[1]?.mode).toBe("code");
      expect(result.suggestedSubtasks[2]?.mode).toBe("code");
    });

    test("should generate English subtasks for English input", () => {
      const analyzer = new TaskAnalyzer();
      const result = analyzer.analyze("design and implement the feature");

      expect(result.isComplex).toBe(true);
      expect(result.suggestedSubtasks).toContainEqual({
        mode: "architect",
        description: "Design and architecture decisions",
      });
      expect(result.suggestedSubtasks).toContainEqual({
        mode: "code",
        description: "Implementation",
      });
      expect(result.suggestedSubtasks).toContainEqual({
        mode: "code",
        description: "Test creation",
      });
    });

    test("should return empty subtasks for simple tasks", () => {
      const analyzer = new TaskAnalyzer();
      const result = analyzer.analyze("fix typo");

      expect(result.isComplex).toBe(false);
      expect(result.suggestedSubtasks).toEqual([]);
    });
  });
});<|MERGE_RESOLUTION|>--- conflicted
+++ resolved
@@ -21,38 +21,21 @@
     test("should handle Japanese text correctly", () => {
       const analyzer = new TaskAnalyzer();
 
-<<<<<<< HEAD
       // Test Japanese text returns Japanese-specific reasons
       const result1 = analyzer.analyze("こんにちは");
       expect(result1.reason).toContain("シンプル");
 
       const result2 = analyzer.analyze("テストを実装してください");
       expect(result2.reason).toContain("複数の操作");
-=======
-      // Test with Japanese task - analyze should work correctly with Japanese text
-      const result = analyzer.analyze("実装とテストを行ってください");
-
-      expect(result.isComplex).toBe(true);
-      expect(result.reason).toContain("複数の操作"); // Japanese reason text
-      expect(result.confidence).toBeGreaterThan(0);
->>>>>>> 5a4dc7d9
     });
 
     test("should handle English text correctly", () => {
       const analyzer = new TaskAnalyzer();
 
-<<<<<<< HEAD
       // English text should still work correctly
       const result = analyzer.analyze("Hello world");
       expect(result.isComplex).toBe(false);
       expect(result.reason).toContain("シンプル");
-=======
-      // Test with English task - analyze should work correctly with English text
-      const result = analyzer.analyze("implement and test the feature");
-
-      expect(result.isComplex).toBe(true);
-      expect(result.confidence).toBeGreaterThan(0);
->>>>>>> 5a4dc7d9
     });
   });
 
@@ -61,26 +44,15 @@
       const analyzer = new TaskAnalyzer();
       const result = analyzer.analyze("実装とテストを行ってください");
 
-<<<<<<< HEAD
       expect(result.isComplex).toBe(true);
       expect(result.reason).toContain("複数の操作");
       expect(result.reason).toContain("実装とテストの両方が必要");
-=======
-      // Verify complex task detection via high complexity score
-      expect(result.isComplex).toBe(true);
-      expect(result.confidence).toBeGreaterThan(0.5);
-      expect(result.reason).toContain("複数の操作");
->>>>>>> 5a4dc7d9
     });
 
     test("should detect complex patterns in English text", () => {
       const analyzer = new TaskAnalyzer();
       const result = analyzer.analyze("implement and test the feature");
 
-<<<<<<< HEAD
-=======
-      // Verify complex task detection via high complexity score
->>>>>>> 5a4dc7d9
       expect(result.isComplex).toBe(true);
       expect(result.confidence).toBeGreaterThan(0.5);
     });
@@ -89,10 +61,6 @@
       const analyzer = new TaskAnalyzer();
       const result = analyzer.analyze("fix bug");
 
-<<<<<<< HEAD
-=======
-      // Verify simple task detection
->>>>>>> 5a4dc7d9
       expect(result.isComplex).toBe(false);
       expect(result.reason).toContain("シンプル");
     });
@@ -102,30 +70,10 @@
     test("should score simple tasks with low complexity", () => {
       const analyzer = new TaskAnalyzer();
 
-<<<<<<< HEAD
       // Test simple task
       const simpleResult = analyzer.analyze("fix typo");
       expect(simpleResult.isComplex).toBe(false);
       expect(simpleResult.confidence).toBeLessThan(0.5);
-
-      // Test complex task with multiple indicators
-      const complexResult = analyzer.analyze(
-        "設計してアーキテクチャを実装し、条件に応じてテストを作成してください",
-      );
-      expect(complexResult.isComplex).toBe(true);
-      expect(complexResult.confidence).toBe(1.0);
-
-      // Test medium complexity
-      const mediumResult = analyzer.analyze("実装と設計を行う");
-      expect(mediumResult.isComplex).toBe(true);
-      expect(mediumResult.confidence).toBeGreaterThan(0.5);
-      expect(mediumResult.confidence).toBeLessThanOrEqual(1.0);
-=======
-      // Test very simple task
-      const result = analyzer.analyze("fix typo");
-      expect(result.isComplex).toBe(false);
-      expect(result.confidence).toBeGreaterThan(0);
-      expect(result.confidence).toBeLessThan(0.5);
     });
 
     test("should score complex tasks with high complexity", () => {
@@ -133,20 +81,20 @@
 
       // Test highly complex task with multiple indicators
       const result = analyzer.analyze(
-        "設計してから実装し、テストも行い、条件に応じて修正してください",
+        "設計してアーキテクチャを実装し、条件に応じてテストを作成してください",
       );
       expect(result.isComplex).toBe(true);
-      expect(result.confidence).toBeGreaterThan(0.7);
+      expect(result.confidence).toBe(1.0);
     });
 
     test("should score medium complexity tasks appropriately", () => {
       const analyzer = new TaskAnalyzer();
 
       // Test medium complexity task
-      const result = analyzer.analyze("設計して実装してください");
+      const result = analyzer.analyze("実装と設計を行う");
       expect(result.isComplex).toBe(true);
       expect(result.confidence).toBeGreaterThan(0.5);
->>>>>>> 5a4dc7d9
+      expect(result.confidence).toBeLessThanOrEqual(1.0);
     });
 
     test("should return proper analysis for complex task", () => {
